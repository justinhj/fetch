/*
 * Copyright 2016-2017 47 Degrees, LLC. <http://www.47deg.com>
 *
 * Licensed under the Apache License, Version 2.0 (the "License");
 * you may not use this file except in compliance with the License.
 * You may obtain a copy of the License at
 *
 *     http://www.apache.org/licenses/LICENSE-2.0
 *
 * Unless required by applicable law or agreed to in writing, software
 * distributed under the License is distributed on an "AS IS" BASIS,
 * WITHOUT WARRANTIES OR CONDITIONS OF ANY KIND, either express or implied.
 * See the License for the specific language governing permissions and
 * limitations under the License.
 */

package fetch

<<<<<<< HEAD

=======
>>>>>>> af1f8d94
import java.util.{Timer, TimerTask}
import java.util.concurrent.TimeoutException
import scala.concurrent.duration._
import cats.instances.future._
import cats.MonadError
import scala.concurrent.{ExecutionContext, Future, Promise}

object implicits {

  // Shared Timer object to schedule timeouts
<<<<<<< HEAD
  val timer: Timer = new Timer()


 implicit def fetchFutureFetchMonadError(implicit ec: ExecutionContext): FetchMonadError[Future] =
    new FetchMonadError.FromMonadError[Future] {
      override def runQuery[A](j: Query[A]): Future[A] = j match {

        case Sync(e) => {
          Future.successful({e.value})
        }

        case Async(ac, timeout) => {

          val p = Promise[A]()

          timeout match {
=======
  private[fetch] lazy val timer: Timer = new Timer("fetch-future-timeout-daemon", true)

  implicit def fetchFutureFetchMonadError(implicit ec: ExecutionContext): FetchMonadError[Future] =
    new FetchMonadError.FromMonadError[Future] {
      override def runQuery[A](j: Query[A]): Future[A] = j match {

        case Sync(e) =>
          Future({e.value})

        case Async(ac, timeout) =>

          val p = Promise[A]()

          val runnable = new Runnable {
            def run() : Unit = ac(p.trySuccess, p.tryFailure)
          }

          timeout match {

            // Handle the case where there is a finite timeout requested
>>>>>>> af1f8d94
            case finite: FiniteDuration =>

              // Timer task that completes the future when the timeout occurs
              // if it didn't complete already
              val timerTask = new TimerTask() {
                def run() : Unit = {
<<<<<<< HEAD
                  p.synchronized {
                    if(!p.isCompleted) {
                      p.failure(new TimeoutException())
                    }
                  }
                }
              }

              // Callback on success, has no effect if the timeout occured
              val successComplete : Query.Callback[A] = {
                a =>
                p.synchronized {
                  if(!p.isCompleted) {
                    p.success(a)
                  }
                }
              }

              // Callback on failure, has no effect after timeout
              val failureComplete : Query.Errback = {
                err =>
                p.synchronized {
                  if(!p.isCompleted) {

                    p.failure(err)
                  }
=======
                  p.tryFailure(new TimeoutException())
>>>>>>> af1f8d94
                }
              }

              // Start the timeout Timer
<<<<<<< HEAD
              implicits.timer.schedule(timerTask, timeout.toMillis)

              // Execute the user's action
              ec.execute(new Runnable {
                def run() = {
                  ac(successComplete, failureComplete)
                }
              })
=======
              timer.schedule(timerTask, timeout.toMillis)

              // Execute the user's action
              ec.execute(runnable)
>>>>>>> af1f8d94

            // No timeout 
            case _ =>

              // Execute the user's action
<<<<<<< HEAD
              ec.execute(new Runnable {
                def run() = {
                  ac(p.trySuccess _, p.tryFailure _)
                }
              })

          }


=======
              ec.execute(runnable)
          }
>>>>>>> af1f8d94

          p.future

        case Ap(qf, qx) =>
          runQuery(qf).zip(runQuery(qx)).map { case (f, x) => f(x) }
      }


    }
}<|MERGE_RESOLUTION|>--- conflicted
+++ resolved
@@ -16,38 +16,15 @@
 
 package fetch
 
-<<<<<<< HEAD
-
-=======
->>>>>>> af1f8d94
 import java.util.{Timer, TimerTask}
 import java.util.concurrent.TimeoutException
 import scala.concurrent.duration._
 import cats.instances.future._
-import cats.MonadError
 import scala.concurrent.{ExecutionContext, Future, Promise}
 
 object implicits {
 
   // Shared Timer object to schedule timeouts
-<<<<<<< HEAD
-  val timer: Timer = new Timer()
-
-
- implicit def fetchFutureFetchMonadError(implicit ec: ExecutionContext): FetchMonadError[Future] =
-    new FetchMonadError.FromMonadError[Future] {
-      override def runQuery[A](j: Query[A]): Future[A] = j match {
-
-        case Sync(e) => {
-          Future.successful({e.value})
-        }
-
-        case Async(ac, timeout) => {
-
-          val p = Promise[A]()
-
-          timeout match {
-=======
   private[fetch] lazy val timer: Timer = new Timer("fetch-future-timeout-daemon", true)
 
   implicit def fetchFutureFetchMonadError(implicit ec: ExecutionContext): FetchMonadError[Future] =
@@ -68,81 +45,28 @@
           timeout match {
 
             // Handle the case where there is a finite timeout requested
->>>>>>> af1f8d94
             case finite: FiniteDuration =>
 
               // Timer task that completes the future when the timeout occurs
               // if it didn't complete already
               val timerTask = new TimerTask() {
                 def run() : Unit = {
-<<<<<<< HEAD
-                  p.synchronized {
-                    if(!p.isCompleted) {
-                      p.failure(new TimeoutException())
-                    }
-                  }
-                }
-              }
-
-              // Callback on success, has no effect if the timeout occured
-              val successComplete : Query.Callback[A] = {
-                a =>
-                p.synchronized {
-                  if(!p.isCompleted) {
-                    p.success(a)
-                  }
-                }
-              }
-
-              // Callback on failure, has no effect after timeout
-              val failureComplete : Query.Errback = {
-                err =>
-                p.synchronized {
-                  if(!p.isCompleted) {
-
-                    p.failure(err)
-                  }
-=======
                   p.tryFailure(new TimeoutException())
->>>>>>> af1f8d94
                 }
               }
 
               // Start the timeout Timer
-<<<<<<< HEAD
-              implicits.timer.schedule(timerTask, timeout.toMillis)
-
-              // Execute the user's action
-              ec.execute(new Runnable {
-                def run() = {
-                  ac(successComplete, failureComplete)
-                }
-              })
-=======
               timer.schedule(timerTask, timeout.toMillis)
 
               // Execute the user's action
               ec.execute(runnable)
->>>>>>> af1f8d94
 
             // No timeout 
             case _ =>
 
               // Execute the user's action
-<<<<<<< HEAD
-              ec.execute(new Runnable {
-                def run() = {
-                  ac(p.trySuccess _, p.tryFailure _)
-                }
-              })
-
-          }
-
-
-=======
               ec.execute(runnable)
           }
->>>>>>> af1f8d94
 
           p.future
 
